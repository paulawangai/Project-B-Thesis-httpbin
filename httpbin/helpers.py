--- conflicted
+++ resolved
@@ -83,11 +83,8 @@
      YOU SHOULDN'T BE HERE
 """
 
-<<<<<<< HEAD
 @pure
-=======
 @immutable
->>>>>>> 90c5f356
 def json_safe(string, content_type='application/octet-stream'):
     """Returns JSON-safe version of `string`.
 
@@ -144,12 +141,9 @@
 
     return CaseInsensitiveDict(headers.items())
 
-<<<<<<< HEAD
 
 @pure
-=======
 @immutable
->>>>>>> 90c5f356
 def semiflatten(multi):
     """Convert a MutiDict into a regular dict. If there are more than one value
     for a key, the result will have a list of values for the key. Otherwise it
