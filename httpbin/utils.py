--- conflicted
+++ resolved
@@ -9,16 +9,12 @@
 
 import random
 import bisect
-<<<<<<< HEAD
+
 from fp_decorators.pure import pure
-
+from fp_decorators.immutable import immutable
 
 @pure(allow_random=True)
-=======
-from fp_decorators.immutable import immutable
-
 @immutable
->>>>>>> 90c5f356
 def weighted_choice(choices):
     """Returns a value from choices chosen by weighted random selection
 
