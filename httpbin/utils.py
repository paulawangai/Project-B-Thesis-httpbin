--- conflicted
+++ resolved
@@ -11,15 +11,12 @@
 import bisect
 from fp_decorators.higher_order import higher_order
 
-<<<<<<< HEAD
 from fp_decorators.pure import pure
 from fp_decorators.immutable import immutable
 
 @pure(allow_random=True)
 @immutable
-=======
 @higher_order(enhanced=True)
->>>>>>> 2bae84a7
 def weighted_choice(choices):
     """Returns a value from choices chosen by weighted random selection
 
